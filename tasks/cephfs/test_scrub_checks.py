"""
MDS admin socket scrubbing-related tests.
"""
import json
import logging
<<<<<<< HEAD
import errno
=======
import time
>>>>>>> 75be31c5
from teuthology.exceptions import CommandFailedError
import os
from tasks.cephfs.cephfs_test_case import CephFSTestCase

log = logging.getLogger(__name__)


class TestScrubChecks(CephFSTestCase):
    """
    Run flush and scrub commands on the specified files in the filesystem. This
    task will run through a sequence of operations, but it is not comprehensive
    on its own -- it doesn't manipulate the mds cache state to test on both
    in- and out-of-memory parts of the hierarchy. So it's designed to be run
    multiple times within a single test run, so that the test can manipulate
    memory state.

    Usage:
    mds_scrub_checks:
      mds_rank: 0
      path: path/to/test/dir
      client: 0
      run_seq: [0-9]+

    Increment the run_seq on subsequent invocations within a single test run;
    it uses that value to generate unique folder and file names.
    """

    MDSS_REQUIRED = 1
    CLIENTS_REQUIRED = 1

    def test_scrub_checks(self):
        self._checks(0)
        self._checks(1)

    def _checks(self, run_seq):
        mds_rank = 0
        test_dir = "scrub_test_path"

        abs_test_path = "/{0}".format(test_dir)

        log.info("mountpoint: {0}".format(self.mount_a.mountpoint))
        client_path = os.path.join(self.mount_a.mountpoint, test_dir)
        log.info("client_path: {0}".format(client_path))

        log.info("Cloning repo into place")
        repo_path = self.clone_repo(self.mount_a, client_path)

        log.info("Initiating mds_scrub_checks on mds.{id_}, " +
                 "test_path {path}, run_seq {seq}".format(
                     id_=mds_rank, path=abs_test_path, seq=run_seq)
                 )


        success_validator = lambda j, r: self.json_validator(j, r, "return_code", 0)

        nep = "{test_path}/i/dont/exist".format(test_path=abs_test_path)
        self.asok_command(mds_rank, "flush_path {nep}".format(nep=nep),
<<<<<<< HEAD
                          lambda j, r: json_validator(j, r, "return_code", -errno.ENOENT))
        self.asok_command(mds_rank, "scrub_path {nep}".format(nep=nep),
                          lambda j, r: json_validator(j, r, "return_code", -errno.ENOENT))
=======
                          lambda j, r: self.json_validator(j, r, "return_code", -2))
        self.asok_command(mds_rank, "scrub_path {nep}".format(nep=nep),
                          lambda j, r: self.json_validator(j, r, "return_code", -2))
>>>>>>> 75be31c5

        test_repo_path = "{test_path}/ceph-qa-suite".format(test_path=abs_test_path)
        dirpath = "{repo_path}/suites".format(repo_path=test_repo_path)

        if run_seq == 0:
            log.info("First run: flushing {dirpath}".format(dirpath=dirpath))
            command = "flush_path {dirpath}".format(dirpath=dirpath)
            self.asok_command(mds_rank, command, success_validator)
        command = "scrub_path {dirpath}".format(dirpath=dirpath)
        self.asok_command(mds_rank, command, success_validator)

        filepath = "{repo_path}/suites/fs/verify/validater/valgrind.yaml".format(
            repo_path=test_repo_path)
        if run_seq == 0:
            log.info("First run: flushing {filepath}".format(filepath=filepath))
            command = "flush_path {filepath}".format(filepath=filepath)
            self.asok_command(mds_rank, command, success_validator)
        command = "scrub_path {filepath}".format(filepath=filepath)
        self.asok_command(mds_rank, command, success_validator)

        filepath = "{repo_path}/suites/fs/basic/clusters/fixed-3-cephfs.yaml". \
            format(repo_path=test_repo_path)
        command = "scrub_path {filepath}".format(filepath=filepath)
        self.asok_command(mds_rank, command,
                          lambda j, r: self.json_validator(j, r, "performed_validation",
                                                           False))

        if run_seq == 0:
            log.info("First run: flushing base dir /")
            command = "flush_path /"
            self.asok_command(mds_rank, command, success_validator)
        command = "scrub_path /"
        self.asok_command(mds_rank, command, success_validator)

        new_dir = "{repo_path}/new_dir_{i}".format(repo_path=repo_path, i=run_seq)
        test_new_dir = "{repo_path}/new_dir_{i}".format(repo_path=test_repo_path,
                                                        i=run_seq)
        self.mount_a.run_shell(["mkdir", new_dir])
        command = "flush_path {dir}".format(dir=test_new_dir)
        self.asok_command(mds_rank, command, success_validator)

        new_file = "{repo_path}/new_file_{i}".format(repo_path=repo_path,
                                                     i=run_seq)
        test_new_file = "{repo_path}/new_file_{i}".format(repo_path=test_repo_path,
                                                          i=run_seq)
        self.mount_a.write_n_mb(new_file, 1)

        command = "flush_path {file}".format(file=test_new_file)
        self.asok_command(mds_rank, command, success_validator)

        # check that scrub fails on errors
        ino = self.mount_a.path_to_ino(new_file)
        rados_obj_name = "{ino:x}.00000000".format(ino=ino)
        command = "scrub_path {file}".format(file=test_new_file)

        # Missing parent xattr -> ENODATA
        self.fs.rados(["rmxattr", rados_obj_name, "parent"], pool=self.fs.get_data_pool_name())
        self.asok_command(mds_rank, command,
<<<<<<< HEAD
                          lambda j, r: json_validator(j, r, "return_code", -errno.ENODATA))

        # Missing object -> ENOENT
        self.fs.rados(["rm", rados_obj_name], pool=self.fs.get_data_pool_name())
        self.asok_command(mds_rank, command,
                          lambda j, r: json_validator(j, r, "return_code", -errno.ENOENT))
=======
                          lambda j, r: self.json_validator(j, r, "return_code", -61))
        self.fs.rados(["rm", rados_obj_name], pool=self.fs.get_data_pool_name())
        self.asok_command(mds_rank, command,
                          lambda j, r: self.json_validator(j, r, "return_code", -2))
>>>>>>> 75be31c5

        command = "flush_path /"
        self.asok_command(mds_rank, command, success_validator)

    def test_scrub_repair(self):
        mds_rank = 0
        test_dir = "scrub_repair_path"

        self.mount_a.run_shell(["sudo", "mkdir", test_dir])
        self.mount_a.run_shell(["sudo", "touch", "{0}/file".format(test_dir)])
        dir_objname = "{:x}.00000000".format(self.mount_a.path_to_ino(test_dir))

        self.mount_a.umount_wait()

        # flush journal entries to dirfrag objects, and expire journal
        self.fs.mds_asok(['flush', 'journal'])
        self.fs.mds_stop()

        # remove the dentry from dirfrag, cause incorrect fragstat/rstat
        self.fs.rados(["rmomapkey", dir_objname, "file_head"],
                      pool=self.fs.get_metadata_pool_name())

        self.fs.mds_fail_restart()
        self.fs.wait_for_daemons()

        self.mount_a.mount()
        self.mount_a.wait_until_mounted()

        # fragstat indicates the directory is not empty, rmdir should fail
        with self.assertRaises(CommandFailedError) as ar:
            self.mount_a.run_shell(["sudo", "rmdir", test_dir])
        self.assertEqual(ar.exception.exitstatus, 1)

        self.asok_command(mds_rank, "scrub_path /{0}".format(test_dir),
                          lambda j, r: self.json_validator(j, r, "return_code", 0))

	# wait a few second for background repair
	time.sleep(10)

	# fragstat should be fixed
	self.mount_a.run_shell(["sudo", "rmdir", test_dir])

    @staticmethod
    def json_validator(json_out, rc, element, expected_value):
        if rc != 0:
            return False, "asok command returned error {rc}".format(rc=rc)
        element_value = json_out.get(element)
        if element_value != expected_value:
            return False, "unexpectedly got {jv} instead of {ev}!".format(
                jv=element_value, ev=expected_value)
        return True, "Succeeded"

    def asok_command(self, mds_rank, command, validator):
        log.info("Running command '{command}'".format(command=command))

        command_list = command.split()

        # we just assume there's an active mds for every rank
        mds_id = self.fs.get_active_names()[mds_rank]
        proc = self.fs.mon_manager.admin_socket('mds', mds_id,
                                                command_list, check_status=False)
        rout = proc.exitstatus
        sout = proc.stdout.getvalue()

        if sout.strip():
            jout = json.loads(sout)
        else:
            jout = None

        log.info("command '{command}' got response code " +
                 "'{rout}' and stdout '{sout}'".format(
                     command=command, rout=rout, sout=sout))

        success, errstring = validator(jout, rout)

        if not success:
            raise AsokCommandFailedError(command, rout, jout, errstring)

        return jout

    def clone_repo(self, client_mount, path):
        repo = "ceph-qa-suite"
        repo_path = os.path.join(path, repo)
        client_mount.run_shell(["mkdir", "-p", path])

        try:
            client_mount.stat(repo_path)
        except CommandFailedError:
            client_mount.run_shell([
                "git", "clone", '--branch', 'giant',
                "http://github.com/ceph/{repo}".format(repo=repo),
                "{path}/{repo}".format(path=path, repo=repo)
            ])

        return repo_path


class AsokCommandFailedError(Exception):
    """
    Exception thrown when we get an unexpected response
    on an admin socket command
    """

    def __init__(self, command, rc, json_out, errstring):
        self.command = command
        self.rc = rc
        self.json = json_out
        self.errstring = errstring

    def __str__(self):
        return "Admin socket: {command} failed with rc={rc}," + \
               "json output={json}, because '{es}'".format(
                   command=self.command, rc=self.rc,
                   json=self.json, es=self.errstring)<|MERGE_RESOLUTION|>--- conflicted
+++ resolved
@@ -3,11 +3,8 @@
 """
 import json
 import logging
-<<<<<<< HEAD
 import errno
-=======
 import time
->>>>>>> 75be31c5
 from teuthology.exceptions import CommandFailedError
 import os
 from tasks.cephfs.cephfs_test_case import CephFSTestCase
@@ -65,15 +62,9 @@
 
         nep = "{test_path}/i/dont/exist".format(test_path=abs_test_path)
         self.asok_command(mds_rank, "flush_path {nep}".format(nep=nep),
-<<<<<<< HEAD
-                          lambda j, r: json_validator(j, r, "return_code", -errno.ENOENT))
+                          lambda j, r: self.json_validator(j, r, "return_code", -errno.ENOENT))
         self.asok_command(mds_rank, "scrub_path {nep}".format(nep=nep),
-                          lambda j, r: json_validator(j, r, "return_code", -errno.ENOENT))
-=======
-                          lambda j, r: self.json_validator(j, r, "return_code", -2))
-        self.asok_command(mds_rank, "scrub_path {nep}".format(nep=nep),
-                          lambda j, r: self.json_validator(j, r, "return_code", -2))
->>>>>>> 75be31c5
+                          lambda j, r: self.json_validator(j, r, "return_code", -errno.ENOENT))
 
         test_repo_path = "{test_path}/ceph-qa-suite".format(test_path=abs_test_path)
         dirpath = "{repo_path}/suites".format(repo_path=test_repo_path)
@@ -132,19 +123,12 @@
         # Missing parent xattr -> ENODATA
         self.fs.rados(["rmxattr", rados_obj_name, "parent"], pool=self.fs.get_data_pool_name())
         self.asok_command(mds_rank, command,
-<<<<<<< HEAD
-                          lambda j, r: json_validator(j, r, "return_code", -errno.ENODATA))
+                          lambda j, r: self.json_validator(j, r, "return_code", -errno.ENODATA))
 
         # Missing object -> ENOENT
         self.fs.rados(["rm", rados_obj_name], pool=self.fs.get_data_pool_name())
         self.asok_command(mds_rank, command,
-                          lambda j, r: json_validator(j, r, "return_code", -errno.ENOENT))
-=======
-                          lambda j, r: self.json_validator(j, r, "return_code", -61))
-        self.fs.rados(["rm", rados_obj_name], pool=self.fs.get_data_pool_name())
-        self.asok_command(mds_rank, command,
-                          lambda j, r: self.json_validator(j, r, "return_code", -2))
->>>>>>> 75be31c5
+                          lambda j, r: self.json_validator(j, r, "return_code", -errno.ENOENT))
 
         command = "flush_path /"
         self.asok_command(mds_rank, command, success_validator)
